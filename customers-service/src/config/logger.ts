--- conflicted
+++ resolved
@@ -20,19 +20,6 @@
   ],
 });
 
-<<<<<<< HEAD
-// Adicionar transports de arquivo apenas se o diretório existir
-try {
-  const fs = require('fs');
-  if (!fs.existsSync('logs')) {
-    fs.mkdirSync('logs', { recursive: true });
-  }
-  
-  logger.add(new transports.File({ filename: 'logs/error.log', level: 'error' }));
-  logger.add(new transports.File({ filename: 'logs/combined.log' }));
-} catch (error) {
-  console.error('Erro ao configurar logs de arquivo:', error);
-=======
 if (process.env['NODE_ENV'] !== 'production') {
   logger.add(new transports.Console({
     format: combine(
@@ -40,7 +27,6 @@
       simple(),
     ),
   }));
->>>>>>> fd610be2
 }
 
 export { logger };