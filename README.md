--- conflicted
+++ resolved
@@ -1,8 +1,4 @@
-<<<<<<< HEAD
-# 🏦 Sistema de Microsserviços Bancários Loomi
-=======
 # 🏦 Sistema de Microsserviços Loomi
->>>>>>> fd610be2
 
 <div align="center">
 
